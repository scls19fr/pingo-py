--- conflicted
+++ resolved
@@ -1,7 +1,4 @@
 from .led import Led  # noqa
 from .button import Switch  # noqa
-<<<<<<< HEAD
-import serial  # noqa
-=======
 from .servo import Servo  # noqa
->>>>>>> 5fcaa5d5
+import serial  # noqa