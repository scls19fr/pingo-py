import os
import glob
import string
import platform

import pingo


class DetectionFailed(Exception):
    def __init__(self):
        super(DetectionFailed, self).__init__()
        self.message = 'Pingo is not able to detect your board.'


def _read_cpu_info():
    cpuinfo = {}
    # pattern = '(?P<key>[^\t\n]*)\t{1,2}: (?P<value>\.*)\n'
    with open('/proc/cpuinfo', 'r') as fp:
        for line in fp:
            line = line.strip()
            if line:
                tokens = tuple(
                    token.strip() for token in line.split(':'))
            cpuinfo[tokens[0]] = tokens[-1]
    return cpuinfo


def _find_arduino_dev(system):
    if system == 'Linux':
        # TODO: filter possible devices with glob
        devices = []
        for dev in os.listdir('/dev/'):
            if ('ttyUSB' in dev) or ('ttyACM' in dev):
                devices.append(dev)
        if len(devices) == 1:
            return os.path.join(os.path.sep, 'dev', devices[0])

    elif system == 'Darwin':
<<<<<<< HEAD
        devices = (
                glob.glob('/dev/tty.usbmodem*') +
                glob.glob('/dev/tty.usbserial*')
        )
=======
        devices = (glob.glob('/dev/tty.usbmodem*')
                   + glob.glob('/dev/tty.usbserial*'))
>>>>>>> 3ee2bb7c
        if len(devices) == 1:
            return os.path.join(os.path.sep, 'dev', devices[0])
    return False


def MyBoard():
    machine = platform.machine()
    system = platform.system()

    if machine == 'x86_64':
        if system in ['Linux', 'Darwin']:
            # TODO: Try to find 'Arduino' inside dmesg output
            device = _find_arduino_dev(system)
            if device:
                return pingo.arduino.ArduinoFirmata(device)

        print('Using GhostBoard...')
        # TODO decide which board return
        return pingo.ghost.GhostBoard()

    elif machine == 'i586':
        # TODO: assume it's a Galileo2
        # FIXME: detect Galileo gen1. and Edison
        return pingo.galileo.Galileo2()

    elif machine == 'armv6l':
        # FIXME: Regex does not work.
        # with open('/proc/cpuinfo', 'r') as fp:
        #    info = fp.read()
        # #TODO: Use this code in _read_cpu_info
        # pattern = '(?P<key>[^\t\n]*)\t{1,2}: (?P<value>\.*)\n'

        cpuinfo = _read_cpu_info()
        revision = string.atoi(cpuinfo['Revision'], 16)  # str to hex

        if revision < 16:
            print('Using RaspberryPi...')
            return pingo.rpi.RaspberryPi()
        else:
            print('Using RaspberryPi Model B+...')
            return pingo.rpi.RaspberryPiBPlus()

    elif machine == 'armv7l':
        if system == 'Linux':
            hardware = _read_cpu_info()['Hardware']
            lsproc = os.listdir('/proc/')
            adcx = [p for p in lsproc if p.startswith('adc')]

            if len(adcx) == 6:
                print('Using PcDuino...')
                return pingo.pcduino.PcDuino()

            if 'Generic AM33XX' in hardware:
                print('Using Beaglebone...')
                return pingo.bbb.BeagleBoneBlack()

            if 'SECO i.Mx6 UDOO Board' in hardware:
                print('Using Udoo...')
                return pingo.udoo.Udoo()

    raise DetectionFailed()<|MERGE_RESOLUTION|>--- conflicted
+++ resolved
@@ -36,15 +36,8 @@
             return os.path.join(os.path.sep, 'dev', devices[0])
 
     elif system == 'Darwin':
-<<<<<<< HEAD
-        devices = (
-                glob.glob('/dev/tty.usbmodem*') +
-                glob.glob('/dev/tty.usbserial*')
-        )
-=======
         devices = (glob.glob('/dev/tty.usbmodem*')
                    + glob.glob('/dev/tty.usbserial*'))
->>>>>>> 3ee2bb7c
         if len(devices) == 1:
             return os.path.join(os.path.sep, 'dev', devices[0])
     return False
