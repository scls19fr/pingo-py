import ctypes

mraa = None

try:
   import mraa as mraa
except:
   pass

import pingo

class Galileo2(pingo.Board, pingo.AnalogInputCapable):

    PIN_MODES = {
        pingo.IN: mraa.DIR_IN,
        pingo.OUT: mraa.DIR_OUT,
    }

    PIN_STATES = {
        pingo.HIGH: 1,
        pingo.LOW: 0,
    }

    def __init__(self):
        self._add_pins(
            [pingo.DigitalPin(self, location)
            for location in range(1, 14)] +
            [pingo.AnalogPin(self, 'A'+location, 12)
            for location in '012345']
        )

        self.mraa_pins = {
            location: mraa.Gpio(location)
            for location in range(1, 14)
        }
<<<<<<< HEAD
=======

	self.mraa_analogs = {
            'A'+location: mraa.Aio(int(location))
            for location in '012345'
        }
>>>>>>> f749a3ea

    def _set_pin_mode(self, pin, mode):
        self.mraa_pins[pin.location].dir(self.PIN_MODES[mode])

    def _set_pin_state(self, pin, state):
        self.mraa_pins[pin.location].write(self.PIN_STATES[state])

    def _get_pin_state(self, pin):
        value = self.mraa_pins[pin.location].read()
        return pingo.HIGH if value == 1 else pingo.LOW

    def _get_pin_value(self, pin):
       return self.mraa_analogs[pin.location].read()

    def _set_analog_mode(self, pin, mode):
        pass<|MERGE_RESOLUTION|>--- conflicted
+++ resolved
@@ -33,14 +33,11 @@
             location: mraa.Gpio(location)
             for location in range(1, 14)
         }
-<<<<<<< HEAD
-=======
 
-	self.mraa_analogs = {
+        self.mraa_analogs = {
             'A'+location: mraa.Aio(int(location))
             for location in '012345'
         }
->>>>>>> f749a3ea
 
     def _set_pin_mode(self, pin, mode):
         self.mraa_pins[pin.location].dir(self.PIN_MODES[mode])
