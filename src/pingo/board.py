--- conflicted
+++ resolved
@@ -55,24 +55,15 @@
         return '<%s>' % self.__class__.__name__
 
 class VddPin(Pin):
-<<<<<<< HEAD
+
     def __init__(self, board, location, voltage):
         Pin.__init__(self, board, location)
-=======
-    def __init__(self, board, voltage):
-        Pin.__init__(self, board)
->>>>>>> 52325921
         self.voltage = voltage
 
     def __repr__(self):
         return '<%s %s>' % (
                 self.__class__.__name__,
                 self.voltage)
-<<<<<<< HEAD
-=======
-
-
->>>>>>> 52325921
 
 
 INPUT = 0
